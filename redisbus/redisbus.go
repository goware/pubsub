--- conflicted
+++ resolved
@@ -221,51 +221,6 @@
 	return sub, nil
 }
 
-<<<<<<< HEAD
-func (r *RedisBus[M]) cleanUpSubscription(channelID string, sub *subscriber[M]) {
-	if len(r.channels[channelID]) < 1 {
-		return
-	}
-	if !r.channels[channelID][sub] {
-		return
-	}
-
-	close(sub.done)
-	close(sub.sendCh)
-
-	// flush subscriber.ch so that the MakeUnboundedBuffered goroutine exits
-	for ok := true; ok; _, ok = <-sub.ch {
-	}
-
-	// remove sub from list of subscribers
-	delete(r.channels[channelID], sub)
-
-	if len(r.channels[channelID]) > 0 {
-		return // channel has more subscriptions, exit here
-	}
-
-	// channel has no more subscribers
-	r.log.Debugf("redisbus: removing channel %q", channelID)
-
-	// delete channel
-	delete(r.channels, channelID)
-
-	// unsubscribe from channel
-	psc, _ := r.getPubSubConn()
-	if psc == nil {
-		return
-	}
-
-	r.pscMu.Lock()
-	if err := psc.Unsubscribe(r.namespace + channelID); err != nil {
-		// just log, not a fatal error
-		r.log.Warnf("redisbus: failed to unsubscribe from channel %q: %v", channelID, err)
-	}
-	r.pscMu.Unlock()
-}
-
-=======
->>>>>>> f823249d
 func (r *RedisBus[M]) NumSubscribers(channelID string) (int, error) {
 	if !r.IsRunning() {
 		return 0, fmt.Errorf("redisbus: pubsub is not running")
@@ -444,9 +399,7 @@
 }
 
 func (r *RedisBus[M]) cleanUpSubscription(channelID string, sub *subscriber[M]) {
-	// NOTE: this method assumes it is executed within the channelsMu lock
-
-	if len(r.channels[channelID]) == 0 {
+	if len(r.channels[channelID]) < 1 {
 		return
 	}
 	if !r.channels[channelID][sub] {
@@ -479,9 +432,12 @@
 		return
 	}
 
+	r.pscMu.Lock()
 	if err := psc.Unsubscribe(r.namespace + channelID); err != nil {
+		// just log, not a fatal error
 		r.log.Warnf("redisbus: failed to unsubscribe from channel %q: %v", channelID, err)
 	}
+	r.pscMu.Unlock()
 }
 
 func (r *RedisBus[M]) setPubSubConn(psc *redis.PubSubConn) {
